#!/usr/bin/env python

"""
This module implements specific error handlers for VASP runs. These handlers
tries to detect common errors in vasp runs and attempt to fix them on the fly
by modifying the input files.
"""

from __future__ import division

__author__ = "Shyue Ping Ong, William Davidson Richards, Anubhav Jain, " \
             "Wei Chen, Stephen Dacek"
__version__ = "0.1"
__maintainer__ = "Shyue Ping Ong"
__email__ = "ongsp@ucsd.edu"
__status__ = "Beta"
__date__ = "2/4/13"

import os
import time
import datetime
import operator
import numpy as np

from monty.dev import deprecated

from math import ceil

from custodian.custodian import ErrorHandler
from custodian.utils import backup
from pymatgen.io.vaspio.vasp_input import Poscar, VaspInput
from pymatgen.transformations.standard_transformations import \
    PerturbStructureTransformation, SupercellTransformation

from pymatgen.io.vaspio.vasp_output import Vasprun, Oszicar
from custodian.ansible.interpreter import Modder
from custodian.ansible.actions import FileActions, DictActions


class VaspErrorHandler(ErrorHandler):
    """
    Master VaspErrorHandler class that handles a number of common errors
    that occur during VASP runs.
    """

    is_monitor = True

    error_msgs = {
        "tet": ["Tetrahedron method fails for NKPT<4",
                "Fatal error detecting k-mesh",
                "Fatal error: unable to match k-point",
                "Routine TETIRR needs special values"],
        "inv_rot_mat": ["inverse of rotation matrix was not found (increase "
                        "SYMPREC)"],
        "brmix": ["BRMIX: very serious problems"],
        "subspacematrix": ["WARNING: Sub-Space-Matrix is not hermitian in "
                           "DAV"],
        "tetirr": ["Routine TETIRR needs special values"],
        "incorrect_shift": ["Could not get correct shifts"],
        "real_optlay": ["REAL_OPTLAY: internal error"],
        "rspher": ["ERROR RSPHER"],
        "dentet": ["DENTET"],
        "too_few_bands": ["TOO FEW BANDS"],
        "triple_product": ["ERROR: the triple product of the basis vectors"],
        "rot_matrix": ["Found some non-integer element in rotation matrix"],
        "brions": ["BRIONS problems: POTIM should be increased"],
        "pricel": ["internal error in subroutine PRICEL"],
        "zpotrf": ["LAPACK: Routine ZPOTRF failed"],
        "amin": ["One of the lattice vectors is very long (>50 A), but AMIN"],
        "zbrent": ["ZBRENT: fatal internal in brackting"],
        "aliasing": ["WARNING: small aliasing (wrap around) errors must be expected"]
    }

    def __init__(self, output_filename="vasp.out"):
        """
        Initializes the handler with the output file to check.

        Args:
            output_filename (str): This is the file where the stdout for vasp
                is being redirected. The error messages that are checked are
                present in the stdout. Defaults to "vasp.out", which is the
                default redirect used by :class:`custodian.vasp.jobs.VaspJob`.
        """
        self.output_filename = output_filename
        self.errors = set()

    def check(self):
<<<<<<< HEAD
        vi = VaspInput.from_directory(".")
=======
>>>>>>> 48fb5761
        self.errors = set()
        with open(self.output_filename, "r") as f:
            for line in f:
                l = line.strip()
                for err, msgs in VaspErrorHandler.error_msgs.items():
                    for msg in msgs:
                        if l.find(msg) != -1:
<<<<<<< HEAD
                            #this checks if we want to run a charged computation
                            #(e.g., defects) if yes we don't want to kill it
                            #because there is a change in e- density (brmix error)
                            if err == "brmix" and 'NELECT' in vi['INCAR']:
                                continue
=======
>>>>>>> 48fb5761
                            self.errors.add(err)
        return len(self.errors) > 0

    def correct(self):
        backup([self.output_filename, "INCAR", "KPOINTS", "POSCAR", "OUTCAR",
                "vasprun.xml"])
        actions = []
        vi = VaspInput.from_directory(".")

        if "tet" in self.errors or "dentet" in self.errors:
            actions.append({"dict": "INCAR",
                            "action": {"_set": {"ISMEAR": 0}}})

        if "inv_rot_mat" in self.errors:
            actions.append({"dict": "INCAR",
                            "action": {"_set": {"SYMPREC": 1e-8}}})

        if "brmix" in self.errors or "zpotrf" in self.errors:
            actions.append({"dict": "INCAR",
                            "action": {"_set": {"ISYM": 0}}})
            # Based on VASP forum's recommendation, you should delete the
            # CHGCAR and WAVECAR when dealing with these errors.
            actions.append({"file": "CHGCAR",
                            "action": {"_file_delete": {'mode': "actual"}}})
            actions.append({"file": "WAVECAR",
                            "action": {"_file_delete": {'mode': "actual"}}})

        if "subspacematrix" in self.errors or "rspher" in self.errors or \
                        "real_optlay" in self.errors:
            actions.append({"dict": "INCAR",
                            "action": {"_set": {"LREAL": False}}})

        if "tetirr" in self.errors or "incorrect_shift" in self.errors or \
                    "rot_matrix" in self.errors:
            actions.append({"dict": "KPOINTS",
                            "action": {"_set": {"generation_style": "Gamma"}}})

        if "amin" in self.errors:
            actions.append({"dict": "INCAR",
                            "action": {"_set": {"AMIN": "0.01"}}})

        if "triple_product" in self.errors:
            s = vi["POSCAR"].structure
            trans = SupercellTransformation(((1, 0, 0), (0, 0, 1), (0, 1, 0)))
            new_s = trans.apply_transformation(s)
            actions.append({"dict": "POSCAR",
                            "action": {"_set": {"structure": new_s.to_dict}},
                            "transformation": trans.to_dict})

        if "pricel" in self.errors:
            actions.append({"dict": "INCAR",
                            "action": {"_set": {"SYMPREC": 1e-8, "ISYM": 0}}})

        if "brions" in self.errors:
            potim = float(vi["INCAR"].get("POTIM", 0.5)) + 0.1
            actions.append({"dict": "INCAR",
                            "action": {"_set": {"POTIM": potim}}})

        if "zbrent" in self.errors:
            actions.append({"dict": "INCAR",
                            "action": {"_set": {"IBRION": 1}}})

        if "too_few_bands" in self.errors:
            if "NBANDS" in vi["INCAR"]:
                nbands = int(vi["INCAR"]["NBANDS"])
            else:
                with open("OUTCAR") as f:
                    for line in f:
                        if "NBANDS" in line:
                            try:
                                d = line.split("=")
                                nbands = int(d[-1].strip())
                                break
                            except (IndexError, ValueError):
                                pass
            actions.append({"dict": "INCAR",
                            "action": {"_set": {"NBANDS": int(1.1 * nbands)}}})

        if "aliasing" in self.errors:
            with open("OUTCAR") as f:
                grid_adjusted = False
                changes_dict = {}
                for line in f:
                    if "aliasing errors" in line:
                        try:
                            grid_vector = line.split(" NG", 1)[1]
                            value = [int(s) for s in grid_vector.split(" ")
                                     if s.isdigit()][0]

                            changes_dict["NG" + grid_vector[0]] = value
                            grid_adjusted = True
                        except (IndexError, ValueError):
                            pass
                    #Ensure that all NGX, NGY, NGZ have been checked
                    if grid_adjusted and 'NGZ' in line:
                        actions.append({"dict": "INCAR",
                                        "action": {"_set": changes_dict}})
                        break

        m = Modder(actions=[DictActions, FileActions])
        modified = []
        for a in actions:
            if "dict" in a:
                modified.append(a["dict"])
                vi[a["dict"]] = m.modify_object(a["action"], vi[a["dict"]])
            elif "file" in a:
                m.modify(a["action"], a["file"])
        for f in modified:
            vi[f].write_file(f)
        return {"errors": list(self.errors), "actions": actions}

    def __str__(self):
        return "VaspErrorHandler"


class MeshSymmetryErrorHandler(ErrorHandler):
    """
    Corrects the mesh symmetry error in VASP. This error is sometimes
    non-fatal. So this error handler only checks at the end of the run,
    and if the run has converged, no error is recorded.
    """
    is_monitor = False

    def __init__(self, output_filename="vasp.out",
                 output_vasprun="vasprun.xml"):
        """
        Initializes the handler with the output files to check.

        Args:
            output_filename (str): This is the file where the stdout for vasp
                is being redirected. The error messages that are checked are
                present in the stdout. Defaults to "vasp.out", which is the
                default redirect used by :class:`custodian.vasp.jobs.VaspJob`.
            output_vasprun (str): Filename for the vasprun.xml file. Change
                this only if it is different from the default (unlikely).
        """
        self.output_filename = output_filename
        self.output_vasprun = output_vasprun

    def check(self):
        msg = "Reciprocal lattice and k-lattice belong to different class of" \
              " lattices."
        try:
            v = Vasprun(self.output_vasprun)
            if v.converged:
                return False
        except:
            pass
        with open(self.output_filename, "r") as f:
            for line in f:
                l = line.strip()
                if l.find(msg) != -1:
                    return True
        return False

    def correct(self):
        backup([self.output_filename, "INCAR", "KPOINTS", "POSCAR", "OUTCAR",
                "vasprun.xml"])
        vi = VaspInput.from_directory(".")
        m = reduce(operator.mul, vi["KPOINTS"].kpts[0])
        m = max(int(round(m ** (1 / 3))), 1)
        if vi["KPOINTS"].style.lower().startswith("m"):
            m += m % 2
        actions = [{"dict": "KPOINTS",
                    "action": {"_set": {"kpoints": [[m] * 3]}}}]
        m = Modder()
        modified = []
        for a in actions:
            modified.append(a["dict"])
            vi[a["dict"]] = m.modify_object(a["action"], vi[a["dict"]])
        for f in modified:
            vi[f].write_file(f)
        return {"errors": ["mesh_symmetry"], "actions": actions}

    def __str__(self):
        return "MeshSymmetryErrorHandler"


class UnconvergedErrorHandler(ErrorHandler):
    """
    Check if a run is converged. Switches to ALGO = Normal.
    """
    is_monitor = False

    def __init__(self, output_filename="vasprun.xml"):
        """
        Initializes the handler with the output file to check.

        Args:
            output_vasprun (str): Filename for the vasprun.xml file. Change
                this only if it is different from the default (unlikely).
        """
        self.output_filename = output_filename

    def check(self):
        try:
            v = Vasprun(self.output_filename)
        except:
            return False
        if not v.converged:
            return True
        return False

    def correct(self):
        backup(["INCAR", "KPOINTS", "POSCAR", "OUTCAR", "vasprun.xml"])
        actions = [{"file": "CONTCAR",
                    "action": {"_file_copy": {"dest": "POSCAR"}}},
                   {"dict": "INCAR",
                    "action": {"_set": {"ISTART": 1,
                                        "ALGO": "Normal",
                                        "NELMDL": 6,
                                        "BMIX": 0.001,
                                        "AMIX_MAG": 0.8,
                                        "BMIX_MAG": 0.001}}}]
        vi = VaspInput.from_directory(".")
        m = Modder(actions=[DictActions, FileActions])
        for a in actions:
            if "dict" in a:
                vi[a["dict"]] = m.modify_object(a["action"], vi[a["dict"]])
            elif "file" in a:
                m.modify(a["action"], a["file"])
        vi["INCAR"].write_file("INCAR")

        return {"errors": ["Unconverged"], "actions": actions}

    def __str__(self):
        return self.__name__


class MaxForceErrorHandler(ErrorHandler):
    """
    Checks that the desired force convergence has been achieved. Otherwise
    restarts the run with smaller EDIFF. (This is necessary since energy 
    and force convergence criteria cannot be set simultaneously)
    """
    is_monitor = False

    def __init__(self, output_filename="vasprun.xml",
                 max_force_threshold=0.5):
        """
        Args:
            input_filename (str): name of the vasp INCAR file
            output_filename (str): name to look for the vasprun
            max_force_threshold (float): Threshold for max force for 
                restarting the run. (typically should be set to the value
                that the creator looks for)
        """
        self.output_filename = output_filename
        self.max_force_threshold = max_force_threshold

    def check(self):
        try:
            v = Vasprun(self.output_filename)
            max_force = max([np.linalg.norm(a) for a 
                             in v.ionic_steps[-1]["forces"]])
            if max_force > self.max_force_threshold:
                return True
        except:
            pass
        return False

    def correct(self):
        backup(["INCAR", "KPOINTS", "POSCAR", "OUTCAR",
                self.output_filename])
        vi = VaspInput.from_directory(".")
        ediff = float(vi["INCAR"].get("EDIFF", 1e-4))
        actions = [{"file": "CONTCAR",
                    "action": {"_file_copy": {"dest": "POSCAR"}}},
                   {"dict": "INCAR",
                    "action": {"_set": {"EDIFF": ediff*0.75}}}]
        m = Modder(actions=[DictActions, FileActions])
        for a in actions:
            if "dict" in a:
                vi[a["dict"]] = m.modify_object(a["action"], vi[a["dict"]])
            elif "file" in a:
                m.modify(a["action"], a["file"])
        vi["INCAR"].write_file("INCAR")

        return {"errors": ["MaxForce"], "actions": actions}


class PotimErrorHandler(ErrorHandler):
    """
    Check if a run has excessively large positive energy changes.
    This is typically caused by too large a POTIM. Runs typically
    end up crashing with some other error (e.g. BRMIX) as the geometry
    gets progressively worse.
    """
    is_monitor = True

    def __init__(self, input_filename="POSCAR", output_filename="OSZICAR",
                 dE_threshold=1):
        """
        Initializes the handler with the input and output files to check.

        Args:
            input_filename (str): This is the POSCAR file that the run
                started from. Defaults to "POSCAR". Change
                this only if it is different from the default (unlikely).
            output_filename (str): This is the OSZICAR file. Change
                this only if it is different from the default (unlikely).
            dE_threshold (float): The threshold energy change. Defaults to 1eV.
        """
        self.input_filename = input_filename
        self.output_filename = output_filename
        self.dE_threshold = dE_threshold

    def check(self):
        try:
            oszicar = Oszicar(self.output_filename)
            n = len(Poscar.from_file(self.input_filename).structure)
            max_dE = max([s['dE'] for s in oszicar.ionic_steps[1:]]) / n
            if max_dE > self.dE_threshold:
                return True
        except:
            return False

    def correct(self):
        backup(["INCAR", "KPOINTS", "POSCAR", "OUTCAR",
                "vasprun.xml"])
        vi = VaspInput.from_directory(".")
        potim = float(vi["INCAR"].get("POTIM", 0.5)) * 0.5
        actions = [{"dict": "INCAR",
                    "action": {"_set": {"POTIM": potim}}}]
        m = Modder()
        modified = []
        for a in actions:
            modified.append(a["dict"])
            vi[a["dict"]] = m.modify_object(a["action"], vi[a["dict"]])
        for f in modified:
            vi[f].write_file(f)
        return {"errors": ["POTIM"], "actions": actions}

    def __str__(self):
        return "Large positive energy change (POTIM)"


class FrozenJobErrorHandler(ErrorHandler):
    """
    Detects an error when the output file has not been updated
    in timeout seconds. Perturbs structure and restarts.
    """

    is_monitor = True

    def __init__(self, output_filename="vasp.out", timeout=3600):
        """
        Initializes the handler with the output file to check.

        Args:
            output_filename (str): This is the file where the stdout for vasp
                is being redirected. The error messages that are checked are
                present in the stdout. Defaults to "vasp.out", which is the
                default redirect used by :class:`custodian.vasp.jobs.VaspJob`.
            timeout (int): The time in seconds between checks where if there
                is no activity on the output file, the run is considered
                frozen. Defaults to 3600 seconds, i.e., 1 hour.
        """
        self.output_filename = output_filename
        self.timeout = timeout

    def check(self):
        st = os.stat(self.output_filename)
        if time.time() - st.st_mtime > self.timeout:
            return True

    def correct(self):
        backup([self.output_filename, "INCAR", "KPOINTS", "POSCAR", "OUTCAR",
                "vasprun.xml"])
        p = Poscar.from_file("POSCAR")
        s = p.structure
        trans = PerturbStructureTransformation(0.05)
        new_s = trans.apply_transformation(s)
        actions = [{"dict": "POSCAR",
                    "action": {"_set": {"structure": new_s.to_dict}},
                    "transformation": trans.to_dict}]
        m = Modder()
        vi = VaspInput.from_directory(".")
        for a in actions:
            vi[a["dict"]] = m.modify_object(a["action"], vi[a["dict"]])
        vi["POSCAR"].write_file("POSCAR")

        return {"errors": ["Frozen job"], "actions": actions}


class NonConvergingErrorHandler(ErrorHandler):
    """
    Check if a run is hitting the maximum number of electronic steps at the
    last nionic_steps ionic steps (default=10). If so, change ALGO from Fast to
    Normal or kill the job.
    """
    is_monitor = True

    def __init__(self, output_filename="OSZICAR", nionic_steps=10,
                 change_algo=False):
        """
        Initializes the handler with the output file to check.

        Args:
            output_filename (str): This is the OSZICAR file. Change
                this only if it is different from the default (unlikely).
            nionic_steps (int): The threshold number of ionic steps that
                needs to hit the maximum number of electronic steps for the
                run to be considered non-converging.
            change_algo (bool): Whether to attempt to correct the job by
                changing the ALGO from Fast to Normal.
        """
        self.output_filename = output_filename
        self.nionic_steps = nionic_steps
        self.change_algo = change_algo

    def check(self):
        vi = VaspInput.from_directory(".")
        nelm = vi["INCAR"].get("NELM", 60)
        try:
            oszicar = Oszicar(self.output_filename)
            esteps = oszicar.electronic_steps
            if len(esteps) > self.nionic_steps:
                return all([len(e) == nelm
                            for e in esteps[-(self.nionic_steps + 1):-1]])
        except:
            pass
        return False

    def correct(self):
        # if change_algo is True, change ALGO = Fast to Normal if ALGO is
        # Fast, else kill the job
        vi = VaspInput.from_directory(".")
        algo = vi["INCAR"].get("ALGO", "Normal")
        if self.change_algo and algo == "Fast":
            backup(["INCAR", "KPOINTS", "POSCAR", "OUTCAR", "vasprun.xml"])
            actions = [{"dict": "INCAR",
                        "action": {"_set": {"ALGO": "Normal"}}}]
            m = Modder()
            modified = []
            for a in actions:
                modified.append(a["dict"])
                vi[a["dict"]] = m.modify_object(a["action"], vi[a["dict"]])
            for f in modified:
                vi[f].write_file(f)
            return {"errors": ["Non-converging job"], "actions": actions}
        #Unfixable error. Just return None for actions.
        else:
            return {"errors": ["Non-converging job"], "actions": None}

    def __str__(self):
        return "NonConvergingErrorHandler"


class WalltimeHandler(ErrorHandler):
    """
    Check if a run is nearing the walltime. If so, write a STOPCAR with
    LSTOP or LABORT = .True.. You can specify the walltime either in the init (
    which is unfortunately necessary for SGE and SLURM systems. If you happen
    to be running on a PBS system and the PBS_WALLTIME variable is in the run
    environment, the wall time will be automatically determined if not set.
    """
    is_monitor = True

    # The WalltimeHandler should not terminate as we want VASP to terminate
    # itself naturally with the STOPCAR.
    is_terminating = False

    def __init__(self, wall_time=None, buffer_time=300,
                 electronic_step_stop=False):
        """
        Initializes the handler with a buffer time.

        Args:
            wall_time (int): Total walltime in seconds. If this is None and
                the job is running on a PBS system, the handler will attempt to
                determine the walltime from the PBS_WALLTIME environment
                variable. If the wall time cannot be determined or is not
                set, this handler will have no effect.
            buffer_time (int): The min amount of buffer time in secs at the
                end that the STOPCAR will be written. The STOPCAR is written
                when the time remaining is < the higher of 3 x the average
                time for each ionic step and the buffer time. Defaults to
                300 secs, which is the default polling time of Custodian.
                This is typically sufficient for the current ionic step to
                complete. But if other operations are being performed after
                the run has stopped, the buffer time may need to be increased
                accordingly.
            electronic_step_stop (bool): Whether to check for electronic steps
                instead of ionic steps (e.g. for static runs on large systems or
                static HSE runs, ...). Be careful that results such as density
                or wavefunctions might not be converged at the electronic level.
                Should be used with LWAVE = .True. to be useful. If this is
                True, the STOPCAR is written with LABORT = .TRUE. instead of
                LSTOP = .TRUE.
        """
        if wall_time is not None:
            self.wall_time = wall_time
        elif "PBS_WALLTIME" in os.environ:
            self.wall_time = int(os.environ["PBS_WALLTIME"])
        else:
            self.wall_time = None
        self.buffer_time = buffer_time
        self.start_time = datetime.datetime.now()
        self.electronic_step_stop = electronic_step_stop
        self.electronic_steps_timings = [0]
        self.prev_check_time = self.start_time
        self.prev_check_nscf_steps = 0

    def check(self):
        if self.wall_time:
            run_time = datetime.datetime.now() - self.start_time
            total_secs = run_time.seconds + run_time.days * 3600 * 24
            if not self.electronic_step_stop:
                try:
                    # Intelligently determine time per ionic step.
                    o = Oszicar("OSZICAR")
                    nsteps = len(o.ionic_steps)
                    time_per_step = total_secs / nsteps
                except Exception as ex:
                    time_per_step = 0
            else:
                try:
                    # Intelligently determine approximate time per electronic
                    # step.
                    o = Oszicar("OSZICAR")
                    if len(o.ionic_steps) == 0:
                        nsteps = 0
                    else:
                        nsteps = sum(map(len, o.electronic_steps))
                    if nsteps > self.prev_check_nscf_steps:
                        steps_time = datetime.datetime.now() - \
                            self.prev_check_time
                        steps_secs = steps_time.seconds + \
                            steps_time.days * 3600 * 24
                        step_timing = self.buffer_time * ceil(
                            (steps_secs /
                             (nsteps - self.prev_check_nscf_steps)) /
                            self.buffer_time)
                        self.electronic_steps_timings.append(step_timing)
                        self.prev_check_nscf_steps = nsteps
                        self.prev_check_time = datetime.datetime.now()
                    time_per_step = max(self.electronic_steps_timings)
                except Exception as ex:
                    time_per_step = 0

            # If the remaining time is less than average time for 3 ionic
            # steps or buffer_time.
            time_left = self.wall_time - total_secs
            if time_left < max(time_per_step * 3, self.buffer_time):
                return True

        return False

    def correct(self):

        content = "LSTOP = .TRUE." if not self.electronic_step_stop else \
            "LABORT = .TRUE."
        #Write STOPCAR
        actions = [{"file": "STOPCAR",
                    "action": {"_file_create": {'content': content}}}]
        m = Modder(actions=[FileActions])
        for a in actions:
            m.modify(a["action"], a["file"])
        # Actions is being returned as None so that custodian will stop after
        # STOPCAR is written. We do not want subsequent jobs to proceed.
        return {"errors": ["Walltime reached"], "actions": None}

    def __str__(self):
        return "WalltimeHandler"


@deprecated(replacement=WalltimeHandler)
class PBSWalltimeHandler(WalltimeHandler):

    def __init__(self, buffer_time=300):
        WalltimeHandler.__init__(self, None, buffer_time=buffer_time)<|MERGE_RESOLUTION|>--- conflicted
+++ resolved
@@ -28,7 +28,7 @@
 
 from custodian.custodian import ErrorHandler
 from custodian.utils import backup
-from pymatgen.io.vaspio.vasp_input import Poscar, VaspInput
+from pymatgen.io.vaspio.vasp_input import Poscar, VaspInput, Incar
 from pymatgen.transformations.standard_transformations import \
     PerturbStructureTransformation, SupercellTransformation
 
@@ -85,10 +85,7 @@
         self.errors = set()
 
     def check(self):
-<<<<<<< HEAD
-        vi = VaspInput.from_directory(".")
-=======
->>>>>>> 48fb5761
+        incar = Incar.from_file("INCAR")
         self.errors = set()
         with open(self.output_filename, "r") as f:
             for line in f:
@@ -96,14 +93,11 @@
                 for err, msgs in VaspErrorHandler.error_msgs.items():
                     for msg in msgs:
                         if l.find(msg) != -1:
-<<<<<<< HEAD
                             #this checks if we want to run a charged computation
                             #(e.g., defects) if yes we don't want to kill it
                             #because there is a change in e- density (brmix error)
-                            if err == "brmix" and 'NELECT' in vi['INCAR']:
+                            if err == "brmix" and 'NELECT' in incar:
                                 continue
-=======
->>>>>>> 48fb5761
                             self.errors.add(err)
         return len(self.errors) > 0
 
