--- conflicted
+++ resolved
@@ -84,15 +84,9 @@
             elif self.qcinp.rem.get("scf_algorithm", "diis").lower() == "diis":
                 self.qcinp.rem["scf_algorithm"] = "diis_gdm"
                 actions.append({"scf_algorithm": "diis_gdm"})
-<<<<<<< HEAD
-            elif self.qcinp.rem.get("thresh", "10") != "14":
-                self.qcinp.rem["thresh"] = "14"
-                actions.append({"thresh": "14"})
-=======
             elif self.qcinp.rem.get("scf_algorithm", "diis").lower() == "diis_gdm":
                 self.qcinp.rem["scf_algorithm"] = "gdm"
                 actions.append({"scf_algorithm": "gdm"})
->>>>>>> 81189a14
             elif self.qcinp.rem.get("scf_guess_always", "none").lower() != "true":
                 self.qcinp.rem["scf_guess_always"] = True
                 actions.append({"scf_guess_always": True})
@@ -115,10 +109,6 @@
             elif self.qcinp.rem.get("thresh", "10") != "14":
                 self.qcinp.rem["thresh"] = "14"
                 actions.append({"thresh": "14"})
-<<<<<<< HEAD
-            # If already at geom_max_cycles and thresh 14, often can just get convergence by
-            # restarting from the geometry of the last cycle. But we'll also save any structural
-=======
             # Will need to try and implement this dmax handler below when I have more time
             # to fix the tests and the general handling procedure.
             # elif self.qcinp.rem.get("geom_opt_dmax",300) != 150:
@@ -126,7 +116,6 @@
             #     actions.append({"geom_opt_dmax": "150"})
             # If already at geom_max_cycles, thresh 14, and dmax 150, often can just get convergence
             # by restarting from the geometry of the last cycle. But we'll also save any structural
->>>>>>> 81189a14
             # changes that happened along the way.
             else:
                 self.opt_error_history += [self.outdata["structure_change"]]
@@ -145,15 +134,6 @@
                 self.qcinp.molecule = self.outdata.get(
                     "molecule_from_last_geometry")
                 actions.append({"molecule": "molecule_from_last_geometry"})
-<<<<<<< HEAD
-            elif self.qcinp.rem.get("scf_algorithm", "diis").lower() == "diis":
-                self.qcinp.rem["scf_algorithm"] = "rca_diis"
-                actions.append({"scf_algorithm": "rca_diis"})
-                if self.qcinp.rem.get("gen_scfman"):
-                    self.qcinp.rem["gen_scfman"] = False
-                    actions.append({"gen_scfman": False})
-=======
->>>>>>> 81189a14
             elif self.qcinp.rem.get("thresh", "10") != "14":
                 self.qcinp.rem["thresh"] = "14"
                 actions.append({"thresh": "14"})
@@ -162,25 +142,13 @@
                     "Use a different initial guess? Perhaps a different basis?"
                 )
 
-<<<<<<< HEAD
-        elif "premature_end_FileMan_error" in self.errors and "linear_dependence" in self.warnings:
-            if self.qcinp.rem.get("scf_algorithm", "diis").lower() == "diis":
-                self.qcinp.rem["scf_algorithm"] = "rca_diis"
-                actions.append({"scf_algorithm": "rca_diis"})
-                if self.qcinp.rem.get("gen_scfman"):
-                    self.qcinp.rem["gen_scfman"] = False
-                    actions.append({"gen_scfman": False})
-            elif self.qcinp.rem.get("thresh", "10") != "14":
-=======
         elif "premature_end_FileMan_error" in self.errors:
             if self.qcinp.rem.get("thresh", "10") != "14":
->>>>>>> 81189a14
                 self.qcinp.rem["thresh"] = "14"
                 actions.append({"thresh": "14"})
             elif self.qcinp.rem.get("scf_guess_always", "none").lower() != "true":
                 self.qcinp.rem["scf_guess_always"] = True
                 actions.append({"scf_guess_always": True})
-<<<<<<< HEAD
             else:
                 print("We're in a bad spot if we get a FileMan error while always generating a new SCF guess...")
 
@@ -189,16 +157,6 @@
                 self.qcinp.rem["thresh"] = "14"
                 actions.append({"thresh": "14"})
             else:
-=======
-            else:
-                print("We're in a bad spot if we get a FileMan error while always generating a new SCF guess...")
-
-        elif "hessian_eigenvalue_error" in self.errors:
-            if self.qcinp.rem.get("thresh", "10") != "14":
-                self.qcinp.rem["thresh"] = "14"
-                actions.append({"thresh": "14"})
-            else:
->>>>>>> 81189a14
                 print("Not sure how to fix hessian_eigenvalue_error if thresh is already 14!")
 
         elif "failed_to_transform_coords" in self.errors:
@@ -221,11 +179,7 @@
 
         elif "failed_to_read_input" in self.errors:
             # Almost certainly just a temporary problem that will not be encountered again. Rerun job as-is.
-<<<<<<< HEAD
-            actions.append({"rerun job as-is"})
-=======
-            actions.append({"rerun_job_no_changes": True})
->>>>>>> 81189a14
+            actions.append({"rerun_job_no_changes": True})
 
         elif "read_molecule_error" in self.errors:
             # Almost certainly just a temporary problem that will not be encountered again. Rerun job as-is.
