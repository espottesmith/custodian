--- conflicted
+++ resolved
@@ -281,7 +281,6 @@
                                 smx=orig_input.smx)
                             opt_QCInput.write_file(input_file)
                     else:
-<<<<<<< HEAD
                         if outdata.get('frequencies')[0] > 0.0:
                             print("All frequencies positive!")
                             break
@@ -301,24 +300,6 @@
                                 solvent=orig_input.solvent,
                                 smx=orig_input.smx)
                             opt_QCInput.write_file(input_file)
-            if os.path.exists(os.path.join(os.getcwd(), "chain_scratch")):
-                shutil.rmtree(os.path.join(os.getcwd(), "chain_scratch"))
-=======
-                        if len(energy_history) > 1:
-                            if abs(energy_history[-1] - energy_history[-2]) < energy_diff_cutoff:
-                                print("Energy change below cutoff!")
-                                break
-                        opt_QCInput = QCInput(
-                            molecule=opt_outdata.get("molecule_from_optimized_geometry"),
-                            rem=opt_rem,
-                            opt=orig_input.opt,
-                            pcm=orig_input.pcm,
-                            solvent=orig_input.solvent,
-                            smx=orig_input.smx)
-                        opt_QCInput.write_file(input_file)
-            # if os.path.exists(os.path.join(os.getcwd(), "chain_scratch")):
-            #     shutil.rmtree(os.path.join(os.getcwd(), "chain_scratch"))
->>>>>>> 99810377
 
         else:
             if not os.path.exists(input_file):
