# coding: utf-8

from __future__ import unicode_literals, division
import math

# New QChem job module

import os
import shutil
import copy
import subprocess
import random
import numpy as np
from pymatgen.core import Molecule
from pymatgen.analysis.graphs import MoleculeGraph
from pymatgen.analysis.local_env import OpenBabelNN
from pymatgen.analysis.fragmenter import metal_edge_extender
from pymatgen.analysis.berny import BernyOptimizer
from pymatgen.io.qchem.inputs import QCInput
from pymatgen.io.qchem.outputs import (QCOutput,
                                       ScratchFileParser,
                                       check_for_structure_changes)
from custodian.custodian import Job


__author__ = "Samuel Blau, Brandon Wood, Shyam Dwaraknath, Evan Spotte-Smith"
__copyright__ = "Copyright 2018, The Materials Project"
__version__ = "0.1"
__maintainer__ = "Samuel Blau"
__email__ = "samblau1@gmail.com"
__status__ = "Alpha"
__date__ = "3/20/18"
__credits__ = "Xiaohui Qu"


class QCJob(Job):
    """
    A basic QChem Job.
    """

    def __init__(self,
                 qchem_command,
                 max_cores,
                 multimode="openmp",
                 input_file="mol.qin",
                 output_file="mol.qout",
                 qclog_file="mol.qclog",
                 suffix="",
                 calc_loc=None,
                 save_scratch=False,
                 backup=True):
        """
        Args:
            qchem_command (str): Command to run QChem.
            max_cores (int): Maximum number of cores to parallelize over.
            multimode (str): Parallelization scheme, either openmp or mpi.
            input_file (str): Name of the QChem input file.
            output_file (str): Name of the QChem output file.
            qclog_file (str): Name of the file to redirect the standard output
                to. None means not to record the standard output.
            suffix (str): String to append to the file in postprocess.
            calc_loc (str): Path where Q-Chem should run. Defaults to None, in
                which case Q-Chem will run in the system-defined QCLOCALSCR.
            save_scratch (bool): Whether to save full scratch directory contents.
                Defaults to False.
            backup (bool): Whether to backup the initial input file. If True, the
                input will be copied with a ".orig" appended. Defaults to True.
        """
        self.qchem_command = qchem_command.split(" ")
        self.multimode = multimode
        self.input_file = input_file
        self.output_file = output_file
        self.max_cores = max_cores
        self.qclog_file = qclog_file
        self.suffix = suffix
        self.calc_loc = calc_loc
        self.save_scratch = save_scratch
        self.backup = backup

    @property
    def current_command(self):
        multi = {"openmp": "-nt", "mpi": "-np"}
        if self.multimode not in multi:
            raise RuntimeError("ERROR: Multimode should only be set to openmp or mpi")
        command = [multi[self.multimode], str(self.max_cores), self.input_file, self.output_file, "scratch"]
        command = self.qchem_command + command
        com_str = ""
        for part in command:
            com_str = com_str + " " + part
        return com_str

    def setup(self):
        if self.backup:
            shutil.copy(self.input_file, "{}.orig".format(self.input_file))
        if self.multimode == 'openmp':
            os.environ['QCTHREADS'] = str(self.max_cores)
            os.environ['OMP_NUM_THREADS'] = str(self.max_cores)
        os.environ["QCSCRATCH"] = os.getcwd()
        if self.calc_loc != None:
            os.environ["QCLOCALSCR"] = self.calc_loc

    def postprocess(self):
        scratch_dir = os.path.join(os.environ["QCSCRATCH"],"scratch")
        for file in ["HESS","GRAD","plots/dens.0.cube"]:
            file_path = os.path.join(scratch_dir,file)
            if os.path.exists(file_path):
                shutil.copy(file_path,os.getcwd())
        if self.suffix != "":
            shutil.move(self.input_file, self.input_file + self.suffix)
            shutil.move(self.output_file, self.output_file + self.suffix)
            shutil.move(self.qclog_file, self.qclog_file + self.suffix)
            for file in ["HESS","GRAD","dens.0.cube"]:
                if os.path.exists(file):
                    shutil.move(file, file + self.suffix)
        if not self.save_scratch:
            shutil.rmtree(scratch_dir)

    def run(self):
        """
        Perform the actual QChem run.

        Returns:
            (subprocess.Popen) Used for monitoring.
        """
        local_scratch = os.path.join(os.environ["QCLOCALSCR"],"scratch")
        if os.path.exists(local_scratch):
            shutil.rmtree(local_scratch)
        qclog = open(self.qclog_file, 'w')
        p = subprocess.Popen(self.current_command, stdout=qclog, shell=True)
        return p

    @classmethod
    def opt_with_frequency_flattener(cls,
                                     qchem_command,
                                     multimode="openmp",
                                     input_file="mol.qin",
                                     output_file="mol.qout",
                                     qclog_file="mol.qclog",
                                     max_iterations=10,
                                     max_molecule_perturb_scale=0.3,
                                     check_connectivity=True,
                                     linked=True,
<<<<<<< HEAD
                                     transition_state=False,
                                     first_freq=False,
=======
                                     save_final_scratch=False,
>>>>>>> 962a76af
                                     **QCJob_kwargs):
        """
        Optimize a structure and calculate vibrational frequencies to check if the
        structure is in a true minima. If a frequency is negative, iteratively
        perturb the geometry, optimize, and recalculate frequencies until all are
        positive, aka a true minima has been found.

        Args:
            qchem_command (str): Command to run QChem.
            multimode (str): Parallelization scheme, either openmp or mpi.
            input_file (str): Name of the QChem input file.
            output_file (str): Name of the QChem output file.
            max_iterations (int): Number of perturbation -> optimization -> frequency
                iterations to perform. Defaults to 10.
            max_molecule_perturb_scale (float): The maximum scaled perturbation that
                can be applied to the molecule. Defaults to 0.3.
            check_connectivity (bool): Whether to check differences in connectivity
                introduced by structural perturbation. Defaults to True.
<<<<<<< HEAD
            linked (bool):
            transition_state (bool): If True (default False), use a ts
                optimization (search for a saddle point instead of a minimum)
            first_freq (bool): If True (default False), run a frequency
                calculation before any opt/ts searches to improve understanding
                of the local potential energy surface.
=======
            linked (bool): Whether or not to use the linked flattener. Defaults to True.
            save_final_scratch (bool): Whether to save full scratch directory contents
                at the end of the flattening. Defaults to False.
>>>>>>> 962a76af
            **QCJob_kwargs: Passthrough kwargs to QCJob. See
                :class:`custodian.qchem.jobs.QCJob`.
        """
        if not os.path.exists(input_file):
            raise AssertionError('Input file must be present!')

        if transition_state:
            opt_method = "ts"
        else:
            opt_method = "opt"

        if linked:

            energy_diff_cutoff = 0.0000001

            orig_input = QCInput.from_file(input_file)
            freq_rem = copy.deepcopy(orig_input.rem)
            opt_rem = copy.deepcopy(orig_input.rem)
            opt_rem["geom_opt_hessian"] = "read"
            opt_rem["scf_guess_always"] = True
            if "geom_opt_max_cycles" not in opt_rem:
                opt_rem["geom_opt_max_cycles"] = 200
            if first_freq:
                opt_rem["job_type"] = opt_method
            else:
                freq_rem["job_type"] = "freq"
            first = True
            energy_history = []

            if first_freq:
                yield (QCJob(qchem_command=qchem_command,
                             multimode=multimode,
                             input_file=input_file,
                             output_file=output_file,
                             qclog_file=qclog_file,
                             suffix=".freq_pre",
                             scratch_dir=os.getcwd(),
                             save_scratch=True,
                             save_name="chain_scratch",
                             **QCJob_kwargs))

                opt_QCInput = QCInput(molecule=orig_input.molecule,
                                      rem=opt_rem,
                                      opt=orig_input.opt,
                                      pcm=orig_input.pcm,
                                      solvent=orig_input.solvent,
                                      smx=orig_input.smx)
                opt_QCInput.write_file(input_file)

            for ii in range(max_iterations):
                yield (QCJob(
                    qchem_command=qchem_command,
                    multimode=multimode,
                    input_file=input_file,
                    output_file=output_file,
                    qclog_file=qclog_file,
<<<<<<< HEAD
                    suffix=".{}_".format(opt_method) + str(ii),
                    scratch_dir=os.getcwd(),
=======
                    suffix=".opt_" + str(ii),
>>>>>>> 962a76af
                    save_scratch=True,
                    backup=first,
                    **QCJob_kwargs))
                opt_outdata = QCOutput(output_file + ".{}_".format(opt_method) + str(ii)).data
                opt_indata = QCInput.from_file(input_file + ".opt_" + str(ii))
                if opt_indata.rem["scf_algorithm"] != freq_rem["scf_algorithm"]:
                    freq_rem["scf_algorithm"] = opt_indata.rem["scf_algorithm"]
                    opt_rem["scf_algorithm"] = opt_indata.rem["scf_algorithm"]
                first = False
                if opt_outdata["structure_change"] == "unconnected_fragments" and not opt_outdata["completion"]:
                    print("Unstable molecule broke into unconnected fragments which failed to optimize! Exiting...")
                    break
                else:
                    energy_history.append(opt_outdata.get("final_energy"))
                    freq_QCInput = QCInput(
                        molecule=opt_outdata.get("molecule_from_optimized_geometry"),
                        rem=freq_rem,
                        opt=orig_input.opt,
                        pcm=orig_input.pcm,
                        solvent=orig_input.solvent,
                        smx=orig_input.smx)
                    freq_QCInput.write_file(input_file)
                    yield (QCJob(
                        qchem_command=qchem_command,
                        multimode=multimode,
                        input_file=input_file,
                        output_file=output_file,
                        qclog_file=qclog_file,
                        suffix=".freq_" + str(ii),
                        save_scratch=True,
                        backup=first,
                        **QCJob_kwargs))
                    outdata = QCOutput(output_file + ".freq_" + str(ii)).data
                    indata = QCInput.from_file(input_file + ".freq_" + str(ii))
                    if indata.rem["scf_algorithm"] != freq_rem["scf_algorithm"]:
                        freq_rem["scf_algorithm"] = indata.rem["scf_algorithm"]
                        opt_rem["scf_algorithm"] = indata.rem["scf_algorithm"]
                    errors = outdata.get("errors")
                    if len(errors) != 0:
                        raise AssertionError('No errors should be encountered while flattening frequencies!')
                    if transition_state:
                        if outdata.get('frequencies')[0] < 0.0 and outdata.get('frequencies')[1] > 0.0:
                            print("Saddle point found!")
                            break
                        else:
                            opt_QCInput = QCInput(
                                molecule=opt_outdata.get("molecule_from_optimized_geometry"),
                                rem=opt_rem,
                                opt=orig_input.opt,
                                pcm=orig_input.pcm,
                                solvent=orig_input.solvent,
                                smx=orig_input.smx)
                            opt_QCInput.write_file(input_file)
                    else:
<<<<<<< HEAD
                        if outdata.get('frequencies')[0] > 0.0:
                            print("All frequencies positive!")
                            break
                        elif abs(outdata.get('frequencies')[0]) < 15.0 and outdata.get('frequencies')[1] > 0.0:
                            print("One negative frequency smaller than 15.0 - not worth further flattening!")
                            break
                        else:
                            if len(energy_history) > 1:
                                if abs(energy_history[-1] - energy_history[-2]) < energy_diff_cutoff:
                                    print("Energy change below cutoff!")
                                    break
                            opt_QCInput = QCInput(
                                molecule=opt_outdata.get("molecule_from_optimized_geometry"),
                                rem=opt_rem,
                                opt=orig_input.opt,
                                pcm=orig_input.pcm,
                                solvent=orig_input.solvent,
                                smx=orig_input.smx)
                            opt_QCInput.write_file(input_file)
=======
                        if len(energy_history) > 1:
                            if abs(energy_history[-1] - energy_history[-2]) < energy_diff_cutoff:
                                print("Energy change below cutoff!")
                                break
                        opt_QCInput = QCInput(
                            molecule=opt_outdata.get("molecule_from_optimized_geometry"),
                            rem=opt_rem,
                            opt=orig_input.opt,
                            pcm=orig_input.pcm,
                            solvent=orig_input.solvent,
                            smx=orig_input.smx)
                        opt_QCInput.write_file(input_file)
            if not save_final_scratch:
                shutil.rmtree(os.path.join(os.getcwd(), "scratch"))
>>>>>>> 962a76af

        else:
            if not os.path.exists(input_file):
                raise AssertionError('Input file must be present!')
            orig_opt_input = QCInput.from_file(input_file)
            orig_opt_rem = copy.deepcopy(orig_opt_input.rem)
            orig_freq_rem = copy.deepcopy(orig_opt_input.rem)
            orig_freq_rem["job_type"] = "freq"
            first = True
            history = []

            for ii in range(max_iterations):
                yield (QCJob(
                    qchem_command=qchem_command,
                    multimode=multimode,
                    input_file=input_file,
                    output_file=output_file,
                    qclog_file=qclog_file,
                    suffix=".{}_".format(opt_method) + str(ii),
                    backup=first,
                    **QCJob_kwargs))
                opt_outdata = QCOutput(output_file + ".{}_".format(opt_method) + str(ii)).data
                if first:
                    orig_species = copy.deepcopy(opt_outdata.get('species'))
                    orig_charge = copy.deepcopy(opt_outdata.get('charge'))
                    orig_multiplicity = copy.deepcopy(opt_outdata.get('multiplicity'))
                    orig_energy = copy.deepcopy(opt_outdata.get('final_energy'))
                first = False
                if opt_outdata["structure_change"] == "unconnected_fragments" and not opt_outdata["completion"]:
                    print("Unstable molecule broke into unconnected fragments which failed to optimize! Exiting...")
                    break
                else:
                    freq_QCInput = QCInput(
                        molecule=opt_outdata.get("molecule_from_optimized_geometry"),
                        rem=orig_freq_rem,
                        opt=orig_opt_input.opt,
                        pcm=orig_opt_input.pcm,
                        solvent=orig_opt_input.solvent,
                        smx=orig_opt_input.smx)
                    freq_QCInput.write_file(input_file)
                    yield (QCJob(
                        qchem_command=qchem_command,
                        multimode=multimode,
                        input_file=input_file,
                        output_file=output_file,
                        qclog_file=qclog_file,
                        suffix=".freq_" + str(ii),
                        backup=first,
                        **QCJob_kwargs))
                    outdata = QCOutput(output_file + ".freq_" + str(ii)).data
                    errors = outdata.get("errors")
                    if len(errors) != 0:
                        raise AssertionError('No errors should be encountered while flattening frequencies!')
                    if outdata.get('frequencies')[0] > 0.0:
                        print("All frequencies positive!")
                        if opt_outdata.get('final_energy') > orig_energy:
                            print("WARNING: Energy increased during frequency flattening!")
                        break
                    else:
                        hist = {}
                        hist["molecule"] = copy.deepcopy(outdata.get("initial_molecule"))
                        hist["geometry"] = copy.deepcopy(outdata.get("initial_geometry"))
                        hist["frequencies"] = copy.deepcopy(outdata.get("frequencies"))
                        hist["frequency_mode_vectors"] = copy.deepcopy(outdata.get("frequency_mode_vectors"))
                        hist["num_neg_freqs"] = sum(1 for freq in outdata.get("frequencies") if freq < 0)
                        hist["energy"] = copy.deepcopy(opt_outdata.get("final_energy"))
                        hist["index"] = len(history)
                        hist["children"] = []
                        history.append(hist)

                        ref_mol = history[-1]["molecule"]
                        geom_to_perturb = history[-1]["geometry"]
                        negative_freq_vecs = history[-1]["frequency_mode_vectors"][0]
                        reversed_direction = False
                        standard = True

                        # If we've found one or more negative frequencies in two consecutive iterations, let's dig in
                        # deeper:
                        if len(history) > 1:
                            # Start by finding the latest iteration's parent:
                            if history[-1]["index"] in history[-2]["children"]:
                                parent_hist = history[-2]
                                history[-1]["parent"] = parent_hist["index"]
                            elif history[-1]["index"] in history[-3]["children"]:
                                parent_hist = history[-3]
                                history[-1]["parent"] = parent_hist["index"]
                            else:
                                raise AssertionError(
                                    "ERROR: your parent should always be one or two iterations behind you! Exiting...")

                            # if the number of negative frequencies has remained constant or increased from parent to
                            # child,
                            if history[-1]["num_neg_freqs"] >= parent_hist["num_neg_freqs"]:
                                # check to see if the parent only has one child, aka only the positive perturbation has
                                # been tried,
                                # in which case just try the negative perturbation from the same parent
                                if len(parent_hist["children"]) == 1:
                                    ref_mol = parent_hist["molecule"]
                                    geom_to_perturb = parent_hist["geometry"]
                                    negative_freq_vecs = parent_hist["frequency_mode_vectors"][0]
                                    reversed_direction = True
                                    standard = False
                                    parent_hist["children"].append(len(history))
                                # If the parent has two children, aka both directions have been tried, then we have to
                                # get creative:
                                elif len(parent_hist["children"]) == 2:
                                    # If we're dealing with just one negative frequency,
                                    if parent_hist["num_neg_freqs"] == 1:
                                        make_good_child_next_parent = False
                                        if history[parent_hist["children"][0]]["energy"] < history[-1]["energy"]:
                                            good_child = copy.deepcopy(history[parent_hist["children"][0]])
                                        else:
                                            good_child = copy.deepcopy(history[-1])
                                        if good_child["num_neg_freqs"] > 1:
                                            raise Exception(
                                                "ERROR: Child with lower energy has more negative frequencies! "
                                                "Exiting...")
                                        elif good_child["energy"] < parent_hist["energy"]:
                                            make_good_child_next_parent = True
                                        elif vector_list_diff(good_child["frequency_mode_vectors"][0],
                                                              parent_hist["frequency_mode_vectors"][0]) > 0.2:
                                            make_good_child_next_parent = True
                                        else:
                                            raise Exception("ERROR: Good child not good enough! Exiting...")
                                        if make_good_child_next_parent:
                                            good_child["index"] = len(history)
                                            history.append(good_child)
                                            ref_mol = history[-1]["molecule"]
                                            geom_to_perturb = history[-1]["geometry"]
                                            negative_freq_vecs = history[-1]["frequency_mode_vectors"][0]
                                    else:
                                        raise Exception(
                                            "ERROR: Can't deal with multiple neg frequencies yet! Exiting...")
                                else:
                                    raise AssertionError("ERROR: Parent cannot have more than two childen! Exiting...")
                            # Implicitly, if the number of negative frequencies decreased from parent to child,
                            # continue normally.
                        if standard:
                            history[-1]["children"].append(len(history))

                        min_molecule_perturb_scale = 0.1
                        scale_grid = 10
                        perturb_scale_grid = (
                                                     max_molecule_perturb_scale - min_molecule_perturb_scale
                                             ) / scale_grid

                        structure_successfully_perturbed = False
                        for molecule_perturb_scale in np.arange(
                                max_molecule_perturb_scale, min_molecule_perturb_scale,
                                -perturb_scale_grid):
                            new_coords = perturb_coordinates(
                                old_coords=geom_to_perturb,
                                negative_freq_vecs=negative_freq_vecs,
                                molecule_perturb_scale=molecule_perturb_scale,
                                reversed_direction=reversed_direction)
                            new_molecule = Molecule(
                                species=orig_species,
                                coords=new_coords,
                                charge=orig_charge,
                                spin_multiplicity=orig_multiplicity)
                            if check_connectivity:
                                structure_successfully_perturbed = check_for_structure_changes(
                                    ref_mol, new_molecule) == "no_change"
                                if structure_successfully_perturbed:
                                    break
                        if not structure_successfully_perturbed:
                            raise Exception(
                                "ERROR: Unable to perturb coordinates to remove negative frequency without changing "
                                "the connectivity! Exiting..."
                            )

                        new_opt_QCInput = QCInput(
                            molecule=new_molecule,
                            rem=orig_opt_rem,
                            opt=orig_opt_input.opt,
                            pcm=orig_opt_input.pcm,
                            solvent=orig_opt_input.solvent,
                            smx=orig_opt_input.smx)
                        new_opt_QCInput.write_file(input_file)

    @classmethod
    def berny_opt_with_frequency_flattener(cls,
                                           qchem_command,
                                           multimode="openmp",
                                           input_file="mol.qin",
                                           output_file="mol.qout",
                                           qclog_file="mol.qclog",
                                           berny_logfile="berny.log",
                                           max_iterations=10,
                                           first_freq=False,
                                           optimizer_params=None,
                                           **QCJob_kwargs):
        """

        Optimize a structure using the Berny optimization algorithm, and
        calculate vibrational frequencies to check if
        the structure is in a true minima. If a frequency is negative,
        iteratively perturb the geometry, optimize, and recalculate frequencies
        until all are positive, aka a true minima has been found.

        Args:
            qchem_command (str): Command to run QChem.
            multimode (str): Parallelization scheme, either openmp or mpi.
            input_file (str): Name of the QChem input file.
            output_file (str): Name of the QChem output file.
            qclog_file (str): Name of the QChem log file.
            max_iterations (int): Number of perturbation -> optimization -> frequency
                iterations to perform. Defaults to 10.
            first_freq (bool): If True (default False), run a frequency
                calculation before any opt steps to improve understanding
                of the local potential energy surface.
            optimizer_params (dict): Dictionary with parameters for
                BernyOptimizer
            QCJob_kwargs (dict): Passthrough kwargs to QCJob. See
                :class:`custodian.qchem.jobs.QCJob`.
        """

        if not os.path.exists(input_file):
            raise AssertionError('Input file must be present!')

        orig_input = QCInput.from_file(input_file)
        if not first_freq:
            if str(orig_input.rem["geom_opt_max_cycles"]) != "1":
                raise ValueError("If Berny is being used, all geometry "
                                 "optimizations should include only a single step!")

        freq_rem = copy.deepcopy(orig_input.rem)
        opt_rem = copy.deepcopy(orig_input.rem)
        opt_rem["scf_guess_always"] = True
        if "geom_opt_max_cycles" not in opt_rem:
            opt_rem["geom_opt_max_cycles"] = 1
        if first_freq:
            opt_rem["job_type"] = "opt"
        else:
            freq_rem["job_type"] = "freq"
        first = True

        if optimizer_params is None:
            raise ValueError("Cannot optimize without optimization parameters.")

        orig_mol = QCInput.from_file(input_file).molecule
        optimizer = BernyOptimizer(orig_mol, logfile=berny_logfile,
                                   **optimizer_params)

        exact_hessian = None
        energy_history = list()
        energy_diff_cutoff = 0.0000001
        if first_freq:
            yield (QCJob(qchem_command=qchem_command,
                         multimode=multimode,
                         input_file=input_file,
                         output_file=output_file,
                         qclog_file=qclog_file,
                         suffix=".freq_pre",
                         scratch_dir=os.getcwd(),
                         save_scratch=True,
                         save_name="chain_scratch",
                         **QCJob_kwargs))
            freq_scratch = ScratchFileParser(os.path.join(os.getcwd(), "chain_scratch")).data

            exact_hessian = freq_scratch["hess_matrices"][-1]

            if "geom_opt_hessian" not in opt_rem:
                opt_rem["geom_opt_hessian"] = "read"

            opt_QCInput = QCInput(molecule=orig_input.molecule,
                                  rem=opt_rem,
                                  opt=orig_input.opt,
                                  pcm=orig_input.pcm,
                                  solvent=orig_input.solvent,
                                  smx=orig_input.smx)
            opt_QCInput.write_file(input_file)

        for ii in range(max_iterations):
            final_energy = None
            optimized_mol = None

            for jj in range(optimizer.max_steps):
                yield (QCJob(
                    qchem_command=qchem_command,
                    multimode=multimode,
                    input_file=input_file,
                    output_file=output_file,
                    qclog_file=qclog_file,
                    suffix=".opt_{}_{}".format(ii, jj),
                    scratch_dir=os.getcwd(),
                    save_scratch=True,
                    save_name="chain_scratch",
                    backup=first,
                    **QCJob_kwargs))

                try:
                    opt_scratch = ScratchFileParser(os.path.join(os.getcwd(), "chain_scratch")).data
                    energy = opt_scratch["energies"][-1]
                    gradients = opt_scratch["gradients"][-1]
                    if opt_scratch.get("hess_approx_exact", ["approximate"])[-1].lower() == "exact":
                        hessian = opt_scratch["hess_matrices"][-1]
                        optimizer.set_hessian_exact(gradients, hessian)
                    elif exact_hessian is not None:
                        optimizer.set_hessian_exact(gradients, exact_hessian)
                except (KeyError, FileNotFoundError):
                    # If scratch was not saved for some reason
                    # OR, if energies and gradients cannot be found
                    opt_outdata = QCOutput(output_file + ".opt_{}_{}".format(ii, jj)).data
                    energy = opt_outdata["energy_trajectory"][-1]
                    gradients = opt_outdata["gradients"][-1]

                optimizer.update(energy, gradients)
                new_mol, converged = optimizer.get_next_geometry()

                if converged:
                    optimized_mol = new_mol
                    final_energy = energy
                    break
                else:
                    if new_mol is None:
                        raise RuntimeError("Maximum number of cycles for Berny optimization reached.")

                    if "geom_opt_hessian" in opt_rem:
                        del opt_rem["geom_opt_hessian"]

                    opt_input = QCInput(molecule=new_mol,
                                        rem=opt_rem,
                                        opt=orig_input.opt,
                                        pcm=orig_input.pcm,
                                        solvent=orig_input.solvent,
                                        smx=orig_input.smx)
                    opt_input.write_file(input_file)

            if converged:
                print("Molecule optimization converged.")
                if optimized_mol is None:
                    raise RuntimeError("Optimization finished with no optimized geometry!")

                opt_mg = MoleculeGraph.with_local_env_strategy(optimized_mol, OpenBabelNN(),
                                                               reorder=False,
                                                               extend_structure=False)
                opt_mg = metal_edge_extender(opt_mg)
                if len(opt_mg.get_disconnected_fragments()) > 1:
                    print("Unstable molecule broke into unconnected fragments which failed to optimize! Exiting...")
                    break

                energy_history.append(final_energy)
                freq_input = QCInput(molecule=optimized_mol,
                                     rem=freq_rem,
                                     opt=orig_input.opt,
                                     pcm=orig_input.pcm,
                                     solvent=orig_input.solvent,
                                     smx=orig_input.smx)
                freq_input.write_file(input_file)
                yield (QCJob(
                    qchem_command=qchem_command,
                    multimode=multimode,
                    input_file=input_file,
                    output_file=output_file,
                    qclog_file=qclog_file,
                    suffix=".freq_" + str(ii),
                    scratch_dir=os.getcwd(),
                    save_scratch=True,
                    save_name="chain_scratch",
                    backup=first,
                    **QCJob_kwargs))
                outdata = QCOutput(output_file + ".freq_" + str(ii)).data
                errors = outdata.get("errors")

                if len(errors) != 0:
                    raise AssertionError('No errors should be encountered while flattening frequencies!')

                if optimizer.transition_state:
                    if outdata.get('frequencies')[0] < 0.0 and outdata.get('frequencies')[1] > 0.0:
                        print("Saddle point found!")
                        break
                    else:
                        opt_rem["geom_opt_hessian"] = "read"
                        opt_input = QCInput(molecule=optimized_mol,
                                            rem=opt_rem,
                                            opt=orig_input.opt,
                                            pcm=orig_input.pcm,
                                            solvent=orig_input.solvent,
                                            smx=orig_input.smx)
                        opt_input.write_file(input_file)
                else:
                    if outdata.get('frequencies')[0] > 0.0:
                        print("All frequencies positive!")
                        break
                    elif abs(outdata.get('frequencies')[0]) < 15.0 and outdata.get('frequencies')[1] > 0.0:
                        print("One negative frequency smaller than 15.0 - not worth further flattening!")
                        break
                    else:
                        if len(energy_history) > 1:
                            if abs(energy_history[-1]-energy_history[-2]) < energy_diff_cutoff:
                                print("Energy change below cutoff!")
                                break
                        opt_input = QCInput(molecule=optimized_mol,
                                            rem=opt_rem,
                                            opt=orig_input.opt,
                                            pcm=orig_input.pcm,
                                            solvent=orig_input.solvent,
                                            smx=orig_input.smx)
                        opt_input.write_file(input_file)
            else:
                raise RuntimeError("Optimization failed to converge in {} steps.".format(optimizer.max_steps))
        # if os.path.exists(os.path.join(os.getcwd(), "chain_scratch")):
        #     shutil.rmtree(os.path.join(os.getcwd(), "chain_scratch"))


def perturb_coordinates(old_coords, negative_freq_vecs, molecule_perturb_scale,
                        reversed_direction):
    max_dis = max(
        [math.sqrt(sum([x ** 2 for x in vec])) for vec in negative_freq_vecs])
    scale = molecule_perturb_scale / max_dis
    normalized_vecs = [[x * scale for x in vec] for vec in negative_freq_vecs]
    direction = 1.0
    if reversed_direction:
        direction = -1.0
    return [[c + v * direction for c, v in zip(coord, vec)]
            for coord, vec in zip(old_coords, normalized_vecs)]


def vector_list_diff(vecs1, vecs2):
    diff = 0.0
    if len(vecs1) != len(vecs2):
        raise AssertionError("ERROR: Vectors must be of equal length! Exiting...")
    for ii, vec1 in enumerate(vecs1):
        diff += np.linalg.norm(vecs2[ii] - vec1)
    return diff<|MERGE_RESOLUTION|>--- conflicted
+++ resolved
@@ -140,12 +140,9 @@
                                      max_molecule_perturb_scale=0.3,
                                      check_connectivity=True,
                                      linked=True,
-<<<<<<< HEAD
                                      transition_state=False,
                                      first_freq=False,
-=======
                                      save_final_scratch=False,
->>>>>>> 962a76af
                                      **QCJob_kwargs):
         """
         Optimize a structure and calculate vibrational frequencies to check if the
@@ -164,18 +161,14 @@
                 can be applied to the molecule. Defaults to 0.3.
             check_connectivity (bool): Whether to check differences in connectivity
                 introduced by structural perturbation. Defaults to True.
-<<<<<<< HEAD
-            linked (bool):
+            linked (bool): Whether or not to use the linked flattener. Defaults to True.
+            save_final_scratch (bool): Whether to save full scratch directory contents
+                at the end of the flattening. Defaults to False.
             transition_state (bool): If True (default False), use a ts
                 optimization (search for a saddle point instead of a minimum)
             first_freq (bool): If True (default False), run a frequency
                 calculation before any opt/ts searches to improve understanding
                 of the local potential energy surface.
-=======
-            linked (bool): Whether or not to use the linked flattener. Defaults to True.
-            save_final_scratch (bool): Whether to save full scratch directory contents
-                at the end of the flattening. Defaults to False.
->>>>>>> 962a76af
             **QCJob_kwargs: Passthrough kwargs to QCJob. See
                 :class:`custodian.qchem.jobs.QCJob`.
         """
@@ -232,12 +225,8 @@
                     input_file=input_file,
                     output_file=output_file,
                     qclog_file=qclog_file,
-<<<<<<< HEAD
                     suffix=".{}_".format(opt_method) + str(ii),
-                    scratch_dir=os.getcwd(),
-=======
                     suffix=".opt_" + str(ii),
->>>>>>> 962a76af
                     save_scratch=True,
                     backup=first,
                     **QCJob_kwargs))
@@ -292,7 +281,6 @@
                                 smx=orig_input.smx)
                             opt_QCInput.write_file(input_file)
                     else:
-<<<<<<< HEAD
                         if outdata.get('frequencies')[0] > 0.0:
                             print("All frequencies positive!")
                             break
@@ -312,22 +300,8 @@
                                 solvent=orig_input.solvent,
                                 smx=orig_input.smx)
                             opt_QCInput.write_file(input_file)
-=======
-                        if len(energy_history) > 1:
-                            if abs(energy_history[-1] - energy_history[-2]) < energy_diff_cutoff:
-                                print("Energy change below cutoff!")
-                                break
-                        opt_QCInput = QCInput(
-                            molecule=opt_outdata.get("molecule_from_optimized_geometry"),
-                            rem=opt_rem,
-                            opt=orig_input.opt,
-                            pcm=orig_input.pcm,
-                            solvent=orig_input.solvent,
-                            smx=orig_input.smx)
-                        opt_QCInput.write_file(input_file)
             if not save_final_scratch:
                 shutil.rmtree(os.path.join(os.getcwd(), "scratch"))
->>>>>>> 962a76af
 
         else:
             if not os.path.exists(input_file):
