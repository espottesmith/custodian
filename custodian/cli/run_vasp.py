--- conflicted
+++ resolved
@@ -13,12 +13,7 @@
 
 from custodian.custodian import Custodian
 from custodian.vasp.jobs import VaspJob
-<<<<<<< HEAD
-from pymatgen.io.vasp import Incar, Kpoints
-from pymatgen.io.vasp.inputs import VaspInput
-=======
 from pymatgen.io.vasp.inputs import VaspInput, Incar, Kpoints
->>>>>>> ddb59fea
 
 __author__ = "Shyue Ping Ong"
 __version__ = "0.5"
